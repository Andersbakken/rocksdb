--- conflicted
+++ resolved
@@ -14,12 +14,9 @@
 #include <string>
 #include <memory>
 #include <vector>
-<<<<<<< HEAD
 #include <limits>
-=======
 #include <stdint.h>
 #include <unordered_map>
->>>>>>> 1d525891
 
 #include "rocksdb/version.h"
 #include "rocksdb/universal_compaction.h"
@@ -1020,7 +1017,6 @@
                           int write_amplification_threshold = 32,
                           uint64_t target_db_size = 68719476736 /* 64GB */);
 
-<<<<<<< HEAD
 // CompactionOptions are used in CompactFiles() call.
 struct CompactionOptions {
   // Compaction output compression type
@@ -1034,13 +1030,12 @@
       : compression(kSnappyCompression),
         output_file_size_limit(std::numeric_limits<uint64_t>::max()) {}
 };
-=======
+
 bool GetOptionsFromStrings(
     const Options& base_options,
     const std::unordered_map<std::string, std::string>& options_map,
     Options* new_options);
 
->>>>>>> 1d525891
 }  // namespace rocksdb
 
 #endif  // STORAGE_ROCKSDB_INCLUDE_OPTIONS_H_