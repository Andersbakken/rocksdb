//  Copyright (c) 2013, Facebook, Inc.  All rights reserved.
//  This source code is licensed under the BSD-style license found in the
//  LICENSE file in the root directory of this source tree. An additional grant
//  of patent rights can be found in the PATENTS file in the same directory.
//
// Copyright (c) 2011 The LevelDB Authors. All rights reserved.
// Use of this source code is governed by a BSD-style license that can be
// found in the LICENSE file. See the AUTHORS file for names of contributors.

#pragma once
#include "util/arena.h"
#include "util/autovector.h"
#include "util/mutable_cf_options.h"
#include "db/version_set.h"

namespace rocksdb {

// The structure that manages compaction input files associated
// with the same physical level.
struct CompactionInputFiles {
  int level;
  std::vector<FileMetaData*> files;
  inline bool empty() const { return files.empty(); }
  inline size_t size() const { return files.size(); }
  inline void clear() { files.clear(); }
  inline FileMetaData* operator[](int i) const { return files[i]; }
};

class Version;
class ColumnFamilyData;

// A Compaction encapsulates information about a compaction.
class Compaction {
 public:
  Compaction(Version* input_version,
    const autovector<CompactionInputFiles>& inputs,
    int start_level, int output_level,
    uint64_t max_grandparent_overlap_bytes,
    const CompactionOptions& options,
    bool deletion_compaction);

  Compaction(Version* input_version, int start_level, int out_level,
             uint64_t target_file_size, uint64_t max_grandparent_overlap_bytes,
             uint32_t output_path_id, CompressionType output_compression,
             bool seek_compaction = false, bool deletion_compaction = false);

  // No copying allowed
  Compaction(const Compaction&) = delete;
  void operator=(const Compaction&) = delete;

  ~Compaction();

  // Returns the level associated to the specified compaction input level.
  // If compaction_input_level is not specified, then input_level is set to 0.
  int level(int compaction_input_level = 0) const {
    return inputs_[compaction_input_level].level;
  }

  // Outputs will go to this level
  int output_level() const { return output_level_; }

  // Returns the number of input levels in this compaction.
  int num_input_levels() const { return inputs_.size(); }

  // Return the object that holds the edits to the descriptor done
  // by this compaction.
  VersionEdit* edit() const { return edit_; }

  // Returns the number of input files associated to the specified
  // compaction input level.
  // The function will return 0 if when "compaction_input_level" < 0
  // or "compaction_input_level" >= "num_input_levels()".
  int num_input_files(size_t compaction_input_level) const {
    if (compaction_input_level < inputs_.size()) {
      return inputs_[compaction_input_level].size();
    }
    return 0;
  }

  // Returns input version of the compaction
  Version* input_version() const { return input_version_; }

  // Returns the ColumnFamilyData associated with the compaction.
  ColumnFamilyData* column_family_data() const { return cfd_; }

  // Returns the file meta data of the 'i'th input file at the
  // specified compaction input level.
  // REQUIREMENT: "compaction_input_level" must be >= 0 and
  //              < "input_levels()"
  FileMetaData* input(size_t compaction_input_level, int i) const {
    assert(compaction_input_level < inputs_.size());
    return inputs_[compaction_input_level][i];
  }

  // Returns the list of file meta data of the specified compaction
  // input level.
  // REQUIREMENT: "compaction_input_level" must be >= 0 and
  //              < "input_levels()"
  std::vector<FileMetaData*>* const inputs(size_t compaction_input_level) {
    assert(compaction_input_level < inputs_.size());
    return &inputs_[compaction_input_level].files;
  }

  // Returns the FileLevel of the specified compaction input level.
  FileLevel* input_levels(int compaction_input_level) {
    return &input_levels_[compaction_input_level];
  }

  // Maximum size of files to build during this compaction.
  uint64_t MaxOutputFileSize() const { return max_output_file_size_; }

  // What compression for output
  CompressionType OutputCompressionType() const { return output_compression_; }

  // Whether need to write output file to second DB path.
  uint32_t GetOutputPathId() const { return output_path_id_; }

  // Generate input_levels_ from inputs_
  // Should be called when inputs_ is stable
  void GenerateFileLevels();

  // Is this a trivial compaction that can be implemented by just
  // moving a single input file to the next level (no merging or splitting)
  bool IsTrivialMove() const;

  // If true, then the comaction can be done by simply deleting input files.
  bool IsDeletionCompaction() const {
    return deletion_compaction_;
  }

  // Add all inputs to this compaction as delete operations to *edit.
  void AddInputDeletions(VersionEdit* edit);

  // Returns true if the available information we have guarantees that
  // the input "user_key" does not exist in any level beyond "output_level()".
  bool KeyNotExistsBeyondOutputLevel(const Slice& user_key);

  // Returns true iff we should stop building the current output
  // before processing "internal_key".
  bool ShouldStopBefore(const Slice& internal_key);

  // Release the input version for the compaction, once the compaction
  // is successful.
  void ReleaseInputs();

  // Clear all files to indicate that they are not being compacted
  // Delete this compaction from the list of running compactions.
  void ReleaseCompactionFiles(Status status);

  // Returns the summary of the compaction in "output" with maximum "len"
  // in bytes.  The caller is responsible for the memory management of
  // "output".
  void Summary(char* output, int len);

  // Return the score that was used to pick this compaction run.
  double score() const { return score_; }

  // Is this compaction creating a file in the bottom most level?
  bool BottomMostLevel() { return bottommost_level_; }

  // Does this compaction include all sst files?
  bool IsFullCompaction() { return is_full_compaction_; }

  // Was this compaction triggered manually by the client?
  bool IsManualCompaction() { return is_manual_compaction_; }

<<<<<<< HEAD
  void SetOutputPathId(uint32_t path_id) { output_path_id_ = path_id; }
=======
  // Return the MutableCFOptions that should be used throughout the compaction
  // procedure
  const MutableCFOptions* mutable_cf_options() { return &mutable_cf_options_; }
>>>>>>> 1d525891

  // Returns the size in bytes that the output file should be preallocated to.
  // In level compaction, that is max_file_size_. In universal compaction, that
  // is the sum of all input file sizes.
  uint64_t OutputFilePreallocationSize(const MutableCFOptions& mutable_options);

 private:
  friend class CompactionPicker;
  friend class UniversalCompactionPicker;
  friend class FIFOCompactionPicker;
  friend class LevelCompactionPicker;

  const int start_level_;    // the lowest level to be compacted
  const int output_level_;  // levels to which output files are stored
  uint64_t max_output_file_size_;
  uint64_t max_grandparent_overlap_bytes_;
  MutableCFOptions mutable_cf_options_;
  Version* input_version_;
  VersionEdit* edit_;
  int number_levels_;
  ColumnFamilyData* cfd_;
  Arena arena_;          // Arena used to allocate space for file_levels_

  uint32_t output_path_id_;
  CompressionType output_compression_;
  bool seek_compaction_;
  // If true, then the comaction can be done by simply deleting input files.
  bool deletion_compaction_;

  // Compaction input files organized by level.
  autovector<CompactionInputFiles> inputs_;

  // A copy of inputs_, organized more closely in memory
  autovector<FileLevel, 2> input_levels_;

  // State used to check for number of of overlapping grandparent files
  // (grandparent == "output_level_ + 1")
  // This vector is updated by Version::GetOverlappingInputs().
  std::vector<FileMetaData*> grandparents_;
  size_t grandparent_index_;   // Index in grandparent_starts_
  bool seen_key_;              // Some output key has been seen
  uint64_t overlapped_bytes_;  // Bytes of overlap between current output
                               // and grandparent files
  int base_index_;    // index of the file in files_[start_level_]
  int parent_index_;  // index of some file with same range in
                      // files_[start_level_+1]
  double score_;      // score that was used to pick this compaction.

  // Is this compaction creating a file in the bottom most level?
  bool bottommost_level_;
  // Does this compaction include all sst files?
  bool is_full_compaction_;

  // Is this compaction requested by the client?
  bool is_manual_compaction_;

  // "level_ptrs_" holds indices into "input_version_->levels_", where each
  // index remembers which file of an associated level we are currently used
  // to check KeyNotExistsBeyondOutputLevel() for deletion operation.
  // As it is for checking KeyNotExistsBeyondOutputLevel(), it only
  // records indices for all levels beyond "output_level_".
  std::vector<size_t> level_ptrs_;

  // mark (or clear) all files that are being compacted
  void MarkFilesBeingCompacted(bool mark_as_compacted);

  // Initialize whether the compaction is producing files at the
  // bottommost level.
  //
  // @see BottomMostLevel()
  void SetupBottomMostLevel(bool is_manual);

  // In case of compaction error, reset the nextIndex that is used
  // to pick up the next file to be compacted from files_by_size_
  void ResetNextCompactionIndex();
};

// Utility function
extern uint64_t TotalFileSize(const std::vector<FileMetaData*>& files);

}  // namespace rocksdb<|MERGE_RESOLUTION|>--- conflicted
+++ resolved
@@ -164,13 +164,11 @@
   // Was this compaction triggered manually by the client?
   bool IsManualCompaction() { return is_manual_compaction_; }
 
-<<<<<<< HEAD
   void SetOutputPathId(uint32_t path_id) { output_path_id_ = path_id; }
-=======
+
   // Return the MutableCFOptions that should be used throughout the compaction
   // procedure
   const MutableCFOptions* mutable_cf_options() { return &mutable_cf_options_; }
->>>>>>> 1d525891
 
   // Returns the size in bytes that the output file should be preallocated to.
   // In level compaction, that is max_file_size_. In universal compaction, that
