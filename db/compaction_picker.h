//  Copyright (c) 2013, Facebook, Inc.  All rights reserved.
//  This source code is licensed under the BSD-style license found in the
//  LICENSE file in the root directory of this source tree. An additional grant
//  of patent rights can be found in the PATENTS file in the same directory.
//
// Copyright (c) 2011 The LevelDB Authors. All rights reserved.
// Use of this source code is governed by a BSD-style license that can be
// found in the LICENSE file. See the AUTHORS file for names of contributors.

#pragma once
#include "db/version_set.h"
#include "db/compaction.h"
#include "utilities/compaction/compactor.h"
#include "rocksdb/status.h"
#include "rocksdb/options.h"
#include "rocksdb/env.h"
#include "util/mutable_cf_options.h"

#include <vector>
#include <memory>
#include <set>

namespace rocksdb {

class LogBuffer;
class Compaction;
class Version;
struct CompactionInputFiles;

class CompactionPicker {
 public:
  CompactionPicker(const ImmutableCFOptions& ioptions,
                   const InternalKeyComparator* icmp);
  virtual ~CompactionPicker();

  // Pick level and inputs for a new compaction.
  // Returns nullptr if there is no compaction to be done.
  // Otherwise returns a pointer to a heap-allocated object that
  // describes the compaction.  Caller should delete the result.
  virtual Compaction* PickCompaction(
      const MutableCFOptions& mutable_cf_options,
      Version* version, LogBuffer* log_buffer) = 0;

  // Return a compaction object for compacting the range [begin,end] in
  // the specified level.  Returns nullptr if there is nothing in that
  // level that overlaps the specified range.  Caller should delete
  // the result.
  //
  // The returned Compaction might not include the whole requested range.
  // In that case, compaction_end will be set to the next key that needs
  // compacting. In case the compaction will compact the whole range,
  // compaction_end will be set to nullptr.
  // Client is responsible for compaction_end storage -- when called,
  // *compaction_end should point to valid InternalKey!
  virtual Compaction* CompactRange(
      const MutableCFOptions& mutable_cf_options, Version* version,
      int input_level, int output_level, uint32_t output_path_id,
      const InternalKey* begin, const InternalKey* end,
      InternalKey** compaction_end);

  // Given the current number of levels, returns the lowest allowed level
  // for compaction input.
  virtual int MaxInputLevel(int current_num_levels) const = 0;

  // The maximum allowed output level.  Default value is NumberLevels() - 1.
  virtual int MaxOutputLevel() const {
    return NumberLevels() - 1;
  }

  // Sanitize the input set of compaction input files.
  // When the input parameters do not describe a valid compaction, the
  // function will try to fix the input_files by adding necessary
  // files.  If it's not possible to conver an invalid input_files
  // into a valid one by adding more files, the function will return a
  // non-ok status with specific reason.
  Status SanitizeCompactionInputFiles(
      std::set<uint64_t>* input_files,
      const ColumnFamilyMetaData& cf_meta,
      const int output_level) const;

  // Takes a list of CompactionInputFiles and returns a Compaction object.
  Compaction* FormCompaction(
      const CompactionOptions& compact_options,
      const autovector<CompactionInputFiles>& input_files,
      int output_level,
      Version* version) const;

  // Free up the files that participated in a compaction
  void ReleaseCompactionFiles(Compaction* c, Status status);

  // Return the total amount of data that is undergoing
  // compactions per level
  void SizeBeingCompacted(std::vector<uint64_t>& sizes);

<<<<<<< HEAD
  // Returns maximum total overlap bytes with grandparent
  // level (i.e., level+2) before we stop building a single
  // file in level->level+1 compaction.
  uint64_t MaxGrandParentOverlapBytes(int level) const;

  // Returns maximum total bytes of data on a given level.
  double MaxBytesForLevel(int level) const;

  // Get the max file size in a given level.
  uint64_t MaxFileSizeForLevel(int level) const;

  // Converts a set of compaction input file numbers into
  // a list of CompactionInputFiles.
  Status GetCompactionInputsFromFileNumbers(
      autovector<CompactionInputFiles>* input_files,
      std::set<uint64_t>* input_set,
      const Version* version,
      const CompactionOptions& compact_options) const;

  // Returns true if any one of the specified files are being compacted
  bool FilesInCompaction(const std::vector<FileMetaData*>& files);

=======
>>>>>>> 1d525891
 protected:
  int NumberLevels() const { return ioptions_.num_levels; }

  // Stores the minimal range that covers all entries in inputs in
  // *smallest, *largest.
  // REQUIRES: inputs is not empty
  void GetRange(const std::vector<FileMetaData*>& inputs, InternalKey* smallest,
                InternalKey* largest);

  // Stores the minimal range that covers all entries in inputs1 and inputs2
  // in *smallest, *largest.
  // REQUIRES: inputs is not empty
  void GetRange(const std::vector<FileMetaData*>& inputs1,
                const std::vector<FileMetaData*>& inputs2,
                InternalKey* smallest, InternalKey* largest);

  // Add more files to the inputs on "level" to make sure that
  // no newer version of a key is compacted to "level+1" while leaving an older
  // version in a "level". Otherwise, any Get() will search "level" first,
  // and will likely return an old/stale value for the key, since it always
  // searches in increasing order of level to find the value. This could
  // also scramble the order of merge operands. This function should be
  // called any time a new Compaction is created, and its inputs_[0] are
  // populated.
  //
  // Will return false if it is impossible to apply this compaction.
  bool ExpandWhileOverlapping(Compaction* c);

<<<<<<< HEAD
  uint64_t ExpandedCompactionByteSizeLimit(int level);
=======
  // Returns true if any one of the specified files are being compacted
  bool FilesInCompaction(std::vector<FileMetaData*>& files);
>>>>>>> 1d525891

  // Returns true if any one of the parent files are being compacted
  bool ParentRangeInCompaction(Version* version, const InternalKey* smallest,
                               const InternalKey* largest, int level,
                               int* index);

  void SetupOtherInputs(const MutableCFOptions& mutable_cf_options,
                        Compaction* c);

  const ImmutableCFOptions& ioptions_;

  // A helper function to SanitizeCompactionInputFiles() that
  // tries to add more files into "input_files" when necessary.
  virtual Status SanitizeCompactionInputFilesForAllLevels(
      std::set<uint64_t>* input_files,
      const ColumnFamilyMetaData& cf_meta,
      const int output_level) const;

  // A helper function to SanitizeCompactionInputFiles() that allows
  // compaction-strategy-specific check.  Default implementation
  // always return Status::OK().
  virtual Status SanitizeCompactionInputFilesInternal(
      std::set<uint64_t>* input_files,
      const ColumnFamilyMetaData& cf_meta,
      const int output_level) const {
    return Status::OK();
  }

  // record all the ongoing compactions for all levels
  std::vector<std::set<Compaction*>> compactions_in_progress_;


<<<<<<< HEAD
  int num_levels_;

=======
 private:
>>>>>>> 1d525891
  const InternalKeyComparator* const icmp_;
};

class UniversalCompactionPicker : public CompactionPicker {
 public:
  UniversalCompactionPicker(const ImmutableCFOptions& ioptions,
                            const InternalKeyComparator* icmp)
      : CompactionPicker(ioptions, icmp) {}
  virtual Compaction* PickCompaction(
      const MutableCFOptions& mutable_cf_options,
      Version* version, LogBuffer* log_buffer) override;

  // The maxinum allowed input level.  Always returns 0.
  virtual int MaxInputLevel(int current_num_levels) const override {
    return 0;
  }

  // The maximum allowed output level.  Always returns 0.
  virtual int MaxOutputLevel() const override {
    return 0;
  }

 private:
  // Pick Universal compaction to limit read amplification
  Compaction* PickCompactionUniversalReadAmp(
      const MutableCFOptions& mutable_cf_options,
      Version* version, double score, unsigned int ratio,
      unsigned int num_files, LogBuffer* log_buffer);

  // Pick Universal compaction to limit space amplification.
  Compaction* PickCompactionUniversalSizeAmp(
      const MutableCFOptions& mutable_cf_options,
      Version* version, double score, LogBuffer* log_buffer);

  // Pick a path ID to place a newly generated file, with its estimated file
  // size.
  static uint32_t GetPathId(const ImmutableCFOptions& ioptions,
                            uint64_t file_size);
};

class LevelCompactionPicker : public CompactionPicker {
 public:
  LevelCompactionPicker(const ImmutableCFOptions& ioptions,
                        const InternalKeyComparator* icmp)
      : CompactionPicker(ioptions, icmp) {}
  virtual Compaction* PickCompaction(
      const MutableCFOptions& mutable_cf_options,
      Version* version, LogBuffer* log_buffer) override;

  // Returns current_num_levels - 2, meaning the last level cannot be
  // compaction input level.
  virtual int MaxInputLevel(int current_num_levels) const override {
    return current_num_levels - 2;
  }

 private:
  // For the specfied level, pick a compaction.
  // Returns nullptr if there is no compaction to be done.
  // If level is 0 and there is already a compaction on that level, this
  // function will return nullptr.
  Compaction* PickCompactionBySize(const MutableCFOptions& mutable_cf_options,
      Version* version, int level, double score);
};

class FIFOCompactionPicker : public CompactionPicker {
 public:
  FIFOCompactionPicker(const ImmutableCFOptions& ioptions,
                       const InternalKeyComparator* icmp)
      : CompactionPicker(ioptions, icmp) {}

  virtual Compaction* PickCompaction(
      const MutableCFOptions& mutable_cf_options,
      Version* version, LogBuffer* log_buffer) override;

  virtual Compaction* CompactRange(
      const MutableCFOptions& mutable_cf_options, Version* version,
      int input_level, int output_level, uint32_t output_path_id,
      const InternalKey* begin, const InternalKey* end,
      InternalKey** compaction_end) override;

  // The maxinum allowed input level.  Always returns 0.
  virtual int MaxInputLevel(int current_num_levels) const override {
    return 0;
  }

  // The maximum allowed output level.  Always returns 0.
  virtual int MaxOutputLevel() const override {
    return 0;
  }
};


// A compaction picker that has a pluggable component to allow developers
// to write their own compaction strategies.
class PluggableCompactionPicker : public CompactionPicker {
 public:
  PluggableCompactionPicker(
      const Options* options,
      const InternalKeyComparator* icmp,
      Compactor* compactor )
      : CompactionPicker(options, icmp) {
    compactor_.reset(compactor);
  }

  virtual Compaction* PickCompaction(
      Version* version, LogBuffer* log_buffer) override;

  virtual Compaction* CompactRange(Version* version, int input_level,
                                   int output_level, uint32_t output_path_id,
                                   const InternalKey* begin,
                                   const InternalKey* end,
                                   InternalKey** compaction_end) override;


  // The maxinum allowed input level.
  virtual int MaxInputLevel(int current_num_levels) const override {
    return current_num_levels - 2;
  }

 protected:
  virtual Status SanitizeCompactionInputFilesInternal(
      std::set<uint64_t>* input_files,
      const ColumnFamilyMetaData& cf_meta,
      const int output_level) const override {
    if (compactor_) {
      return compactor_->SanitizeCompactionInputFiles(
          input_files, cf_meta, output_level);
    }
    return Status::OK();
  }

  std::unique_ptr<Compactor> compactor_;
};

// Utility function
extern uint64_t TotalCompensatedFileSize(const std::vector<FileMetaData*>& files);

}  // namespace rocksdb<|MERGE_RESOLUTION|>--- conflicted
+++ resolved
@@ -82,8 +82,8 @@
   Compaction* FormCompaction(
       const CompactionOptions& compact_options,
       const autovector<CompactionInputFiles>& input_files,
-      int output_level,
-      Version* version) const;
+      int output_level, Version* version,
+      const MutableCFOptions& mutable_cf_options) const;
 
   // Free up the files that participated in a compaction
   void ReleaseCompactionFiles(Compaction* c, Status status);
@@ -91,18 +91,6 @@
   // Return the total amount of data that is undergoing
   // compactions per level
   void SizeBeingCompacted(std::vector<uint64_t>& sizes);
-
-<<<<<<< HEAD
-  // Returns maximum total overlap bytes with grandparent
-  // level (i.e., level+2) before we stop building a single
-  // file in level->level+1 compaction.
-  uint64_t MaxGrandParentOverlapBytes(int level) const;
-
-  // Returns maximum total bytes of data on a given level.
-  double MaxBytesForLevel(int level) const;
-
-  // Get the max file size in a given level.
-  uint64_t MaxFileSizeForLevel(int level) const;
 
   // Converts a set of compaction input file numbers into
   // a list of CompactionInputFiles.
@@ -115,8 +103,6 @@
   // Returns true if any one of the specified files are being compacted
   bool FilesInCompaction(const std::vector<FileMetaData*>& files);
 
-=======
->>>>>>> 1d525891
  protected:
   int NumberLevels() const { return ioptions_.num_levels; }
 
@@ -145,12 +131,7 @@
   // Will return false if it is impossible to apply this compaction.
   bool ExpandWhileOverlapping(Compaction* c);
 
-<<<<<<< HEAD
   uint64_t ExpandedCompactionByteSizeLimit(int level);
-=======
-  // Returns true if any one of the specified files are being compacted
-  bool FilesInCompaction(std::vector<FileMetaData*>& files);
->>>>>>> 1d525891
 
   // Returns true if any one of the parent files are being compacted
   bool ParentRangeInCompaction(Version* version, const InternalKey* smallest,
@@ -182,13 +163,8 @@
   // record all the ongoing compactions for all levels
   std::vector<std::set<Compaction*>> compactions_in_progress_;
 
-
-<<<<<<< HEAD
   int num_levels_;
 
-=======
- private:
->>>>>>> 1d525891
   const InternalKeyComparator* const icmp_;
 };
 
@@ -286,7 +262,7 @@
 class PluggableCompactionPicker : public CompactionPicker {
  public:
   PluggableCompactionPicker(
-      const Options* options,
+      const ImmutableCFOptions& options,
       const InternalKeyComparator* icmp,
       Compactor* compactor )
       : CompactionPicker(options, icmp) {
@@ -294,13 +270,14 @@
   }
 
   virtual Compaction* PickCompaction(
+      const MutableCFOptions& mutable_cf_options,
       Version* version, LogBuffer* log_buffer) override;
 
-  virtual Compaction* CompactRange(Version* version, int input_level,
-                                   int output_level, uint32_t output_path_id,
-                                   const InternalKey* begin,
-                                   const InternalKey* end,
-                                   InternalKey** compaction_end) override;
+  virtual Compaction* CompactRange(
+      const MutableCFOptions& mutable_cf_options, Version* version,
+      int input_level, int output_level, uint32_t output_path_id,
+      const InternalKey* begin, const InternalKey* end,
+      InternalKey** compaction_end) override;
 
 
   // The maxinum allowed input level.
