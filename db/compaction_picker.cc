//  Copyright (c) 2013, Facebook, Inc.  All rights reserved.
//  This source code is licensed under the BSD-style license found in the
//  LICENSE file in the root directory of this source tree. An additional grant
//  of patent rights can be found in the PATENTS file in the same directory.
//
// Copyright (c) 2011 The LevelDB Authors. All rights reserved.
// Use of this source code is governed by a BSD-style license that can be
// found in the LICENSE file. See the AUTHORS file for names of contributors.

#include "db/compaction_picker.h"

#ifndef __STDC_FORMAT_MACROS
#define __STDC_FORMAT_MACROS
#endif

#include <inttypes.h>
#include <limits>
#include <string>
#include "db/filename.h"
#include "util/log_buffer.h"
#include "util/statistics.h"

namespace rocksdb {

uint64_t TotalCompensatedFileSize(const std::vector<FileMetaData*>& files) {
  uint64_t sum = 0;
  for (size_t i = 0; i < files.size() && files[i]; i++) {
    sum += files[i]->compensated_file_size;
  }
  return sum;
}

namespace {
// Determine compression type, based on user options, level of the output
// file and whether compression is disabled.
// If enable_compression is false, then compression is always disabled no
// matter what the values of the other two parameters are.
// Otherwise, the compression type is determined based on options and level.
CompressionType GetCompressionType(
    const ImmutableCFOptions& ioptions, int level,
    const bool enable_compression = true) {
  if (!enable_compression) {
    // disable compression
    return kNoCompression;
  }
  // If the use has specified a different compression level for each level,
  // then pick the compression for that level.
  if (!ioptions.compression_per_level.empty()) {
    const int n = ioptions.compression_per_level.size() - 1;
    // It is possible for level_ to be -1; in that case, we use level
    // 0's compression.  This occurs mostly in backwards compatibility
    // situations when the builder doesn't know what level the file
    // belongs to.  Likewise, if level is beyond the end of the
    // specified compression levels, use the last value.
    return ioptions.compression_per_level[std::max(0, std::min(level, n))];
  } else {
    return ioptions.compression;
  }
}


}  // anonymous namespace

CompactionPicker::CompactionPicker(const ImmutableCFOptions& ioptions,
                                   const InternalKeyComparator* icmp)
    : ioptions_(ioptions),
      compactions_in_progress_(ioptions_.num_levels),
      icmp_(icmp) {
}

CompactionPicker::~CompactionPicker() {}

void CompactionPicker::SizeBeingCompacted(std::vector<uint64_t>& sizes) {
  for (int level = 0; level < NumberLevels() - 1; level++) {
    uint64_t total = 0;
    for (auto c : compactions_in_progress_[level]) {
      assert(c->level() == level);
      for (int i = 0; i < c->num_input_files(0); i++) {
        total += c->input(0, i)->compensated_file_size;
      }
    }
    sizes[level] = total;
  }
}

// Clear all files to indicate that they are not being compacted
// Delete this compaction from the list of running compactions.
void CompactionPicker::ReleaseCompactionFiles(Compaction* c, Status status) {
  c->MarkFilesBeingCompacted(false);
  compactions_in_progress_[c->level()].erase(c);
  if (!status.ok()) {
    c->ResetNextCompactionIndex();
  }
}

<<<<<<< HEAD
uint64_t CompactionPicker::MaxFileSizeForLevel(int level) const {
  assert(level >= 0);
  assert(level < NumberLevels());
  return max_file_size_[level];
}

uint64_t CompactionPicker::MaxGrandParentOverlapBytes(int level) const {
  uint64_t result = MaxFileSizeForLevel(level);
  result *= options_->max_grandparent_overlap_factor;
  return result;
}

double CompactionPicker::MaxBytesForLevel(int level) const {
  // Note: the result for level zero is not really used since we set
  // the level-0 compaction threshold based on number of files.
  assert(level >= 0);
  assert(level < NumberLevels());
  return level_max_bytes_[level];
}

Status CompactionPicker::GetCompactionInputsFromFileNumbers(
    autovector<CompactionInputFiles>* input_files,
    std::set<uint64_t>* input_set,
    const Version* version,
    const CompactionOptions& compact_options) const {
  if (input_set->size() == 0U) {
    return Status::InvalidArgument(
        "Compaction must include at least one file.");
  }
  assert(input_files);

  autovector<CompactionInputFiles> matched_input_files;
  matched_input_files.resize(version->NumberLevels());
  int first_non_empty_level = -1;
  int last_non_empty_level = -1;
  for (int level = 0; level < version->NumberLevels(); ++level) {
    for (auto file : version->files_[level]) {
      auto iter = input_set->find(file->fd.GetNumber());
      if (iter != input_set->end()) {
        matched_input_files[level].files.push_back(file);
        input_set->erase(iter);
        last_non_empty_level = level;
        if (first_non_empty_level == -1) {
          first_non_empty_level = level;
        }
      }
    }
  }

  if (!input_set->empty()) {
    std::string message(
        "Cannot find matched SST files for the following file numbers:");
    for (auto fn : *input_set) {
      message += " ";
      message += std::to_string(fn);
    }
    return Status::InvalidArgument(message);
  }

  for (int level = first_non_empty_level;
       level <= last_non_empty_level; ++level) {
    matched_input_files[level].level = level;
    input_files->emplace_back(std::move(matched_input_files[level]));
  }

  return Status::OK();
}


=======
>>>>>>> 1d525891
void CompactionPicker::GetRange(const std::vector<FileMetaData*>& inputs,
                                InternalKey* smallest, InternalKey* largest) {
  assert(!inputs.empty());
  smallest->Clear();
  largest->Clear();
  for (size_t i = 0; i < inputs.size(); i++) {
    FileMetaData* f = inputs[i];
    if (i == 0) {
      *smallest = f->smallest;
      *largest = f->largest;
    } else {
      if (icmp_->Compare(f->smallest, *smallest) < 0) {
        *smallest = f->smallest;
      }
      if (icmp_->Compare(f->largest, *largest) > 0) {
        *largest = f->largest;
      }
    }
  }
}

void CompactionPicker::GetRange(const std::vector<FileMetaData*>& inputs1,
                                const std::vector<FileMetaData*>& inputs2,
                                InternalKey* smallest, InternalKey* largest) {
  std::vector<FileMetaData*> all = inputs1;
  all.insert(all.end(), inputs2.begin(), inputs2.end());
  GetRange(all, smallest, largest);
}

bool CompactionPicker::ExpandWhileOverlapping(Compaction* c) {
  assert(c != nullptr);
  // If inputs are empty then there is nothing to expand.
  if (c->inputs_[0].empty()) {
    assert(c->inputs_[1].empty());
    // This isn't good compaction
    return false;
  }

  // GetOverlappingInputs will always do the right thing for level-0.
  // So we don't need to do any expansion if level == 0.
  if (c->level() == 0) {
    return true;
  }

  const int level = c->level();
  InternalKey smallest, largest;

  // Keep expanding c->inputs_[0] until we are sure that there is a
  // "clean cut" boundary between the files in input and the surrounding files.
  // This will ensure that no parts of a key are lost during compaction.
  int hint_index = -1;
  size_t old_size;
  do {
    old_size = c->inputs_[0].size();
    GetRange(c->inputs_[0].files, &smallest, &largest);
    c->inputs_[0].clear();
    c->input_version_->GetOverlappingInputs(
        level, &smallest, &largest, &c->inputs_[0].files,
        hint_index, &hint_index);
  } while(c->inputs_[0].size() > old_size);

  // Get the new range
  GetRange(c->inputs_[0].files, &smallest, &largest);

  // If, after the expansion, there are files that are already under
  // compaction, then we must drop/cancel this compaction.
  int parent_index = -1;
  if (c->inputs_[0].empty()) {
    Log(ioptions_.info_log,
        "[%s] ExpandWhileOverlapping() failure because zero input files",
        c->column_family_data()->GetName().c_str());
  }
  if (c->inputs_[0].empty() || FilesInCompaction(c->inputs_[0].files) ||
      (c->level() != c->output_level() &&
       ParentRangeInCompaction(c->input_version_, &smallest, &largest, level,
                               &parent_index))) {
    c->inputs_[0].clear();
    c->inputs_[1].clear();
    return false;
  }
  return true;
}

// Returns true if any one of specified files are being compacted
bool CompactionPicker::FilesInCompaction(
    const std::vector<FileMetaData*>& files) {
  for (unsigned int i = 0; i < files.size(); i++) {
    if (files[i]->being_compacted) {
      return true;
    }
  }
  return false;
}

// Returns true if any one of the parent files are being compacted
bool CompactionPicker::ParentRangeInCompaction(Version* version,
                                               const InternalKey* smallest,
                                               const InternalKey* largest,
                                               int level, int* parent_index) {
  std::vector<FileMetaData*> inputs;
  assert(level + 1 < NumberLevels());

  version->GetOverlappingInputs(level + 1, smallest, largest, &inputs,
                                *parent_index, parent_index);
  return FilesInCompaction(inputs);
}

// Populates the set of inputs from "level+1" that overlap with "level".
// Will also attempt to expand "level" if that doesn't expand "level+1"
// or cause "level" to include a file for compaction that has an overlapping
// user-key with another file.
void CompactionPicker::SetupOtherInputs(
    const MutableCFOptions& mutable_cf_options, Compaction* c) {
  // If inputs are empty, then there is nothing to expand.
  // If both input and output levels are the same, no need to consider
  // files at level "level+1"
  if (c->inputs_[0].empty() || c->level() == c->output_level()) {
    return;
  }

  const int level = c->level();
  InternalKey smallest, largest;

  // Get the range one last time.
  GetRange(c->inputs_[0].files, &smallest, &largest);

  // Populate the set of next-level files (inputs_[1]) to include in compaction
  c->input_version_->GetOverlappingInputs(
      level + 1, &smallest, &largest,
      &c->inputs_[1].files, c->parent_index_,
      &c->parent_index_);

  // Get entire range covered by compaction
  InternalKey all_start, all_limit;
  GetRange(c->inputs_[0].files, c->inputs_[1].files, &all_start, &all_limit);

  // See if we can further grow the number of inputs in "level" without
  // changing the number of "level+1" files we pick up. We also choose NOT
  // to expand if this would cause "level" to include some entries for some
  // user key, while excluding other entries for the same user key. This
  // can happen when one user key spans multiple files.
  if (!c->inputs_[1].empty()) {
    std::vector<FileMetaData*> expanded0;
    c->input_version_->GetOverlappingInputs(
        level, &all_start, &all_limit, &expanded0, c->base_index_, nullptr);
    const uint64_t inputs0_size = TotalCompensatedFileSize(c->inputs_[0].files);
    const uint64_t inputs1_size = TotalCompensatedFileSize(c->inputs_[1].files);
    const uint64_t expanded0_size = TotalCompensatedFileSize(expanded0);
    uint64_t limit = mutable_cf_options.ExpandedCompactionByteSizeLimit(level);
    if (expanded0.size() > c->inputs_[0].size() &&
        inputs1_size + expanded0_size < limit &&
        !FilesInCompaction(expanded0) &&
        !c->input_version_->HasOverlappingUserKey(&expanded0, level)) {
      InternalKey new_start, new_limit;
      GetRange(expanded0, &new_start, &new_limit);
      std::vector<FileMetaData*> expanded1;
      c->input_version_->GetOverlappingInputs(level + 1, &new_start, &new_limit,
                                              &expanded1, c->parent_index_,
                                              &c->parent_index_);
      if (expanded1.size() == c->inputs_[1].size() &&
          !FilesInCompaction(expanded1)) {
        Log(ioptions_.info_log,
            "[%s] Expanding@%d %zu+%zu (%" PRIu64 "+%" PRIu64
            " bytes) to %zu+%zu (%" PRIu64 "+%" PRIu64 "bytes)\n",
            c->column_family_data()->GetName().c_str(), level,
            c->inputs_[0].size(), c->inputs_[1].size(), inputs0_size,
            inputs1_size, expanded0.size(), expanded1.size(), expanded0_size,
            inputs1_size);
        smallest = new_start;
        largest = new_limit;
        c->inputs_[0].files = expanded0;
        c->inputs_[1].files = expanded1;
        GetRange(c->inputs_[0].files, c->inputs_[1].files,
                 &all_start, &all_limit);
      }
    }
  }

  // Compute the set of grandparent files that overlap this compaction
  // (parent == level+1; grandparent == level+2)
  if (level + 2 < NumberLevels()) {
    c->input_version_->GetOverlappingInputs(level + 2, &all_start, &all_limit,
                                            &c->grandparents_);
  }
}

Compaction* CompactionPicker::CompactRange(
    const MutableCFOptions& mutable_cf_options, Version* version,
    int input_level, int output_level, uint32_t output_path_id,
    const InternalKey* begin, const InternalKey* end,
    InternalKey** compaction_end) {
  // CompactionPickerFIFO has its own implementation of compact range
  assert(ioptions_.compaction_style != kCompactionStyleFIFO);

  std::vector<FileMetaData*> inputs;
  bool covering_the_whole_range = true;

  // All files are 'overlapping' in universal style compaction.
  // We have to compact the entire range in one shot.
  if (ioptions_.compaction_style == kCompactionStyleUniversal) {
    begin = nullptr;
    end = nullptr;
  }
  version->GetOverlappingInputs(input_level, begin, end, &inputs);
  if (inputs.empty()) {
    return nullptr;
  }

  // Avoid compacting too much in one shot in case the range is large.
  // But we cannot do this for level-0 since level-0 files can overlap
  // and we must not pick one file and drop another older file if the
  // two files overlap.
  if (input_level > 0) {
    const uint64_t limit = mutable_cf_options.MaxFileSizeForLevel(input_level) *
      mutable_cf_options.source_compaction_factor;
    uint64_t total = 0;
    for (size_t i = 0; i + 1 < inputs.size(); ++i) {
      uint64_t s = inputs[i]->compensated_file_size;
      total += s;
      if (total >= limit) {
        **compaction_end = inputs[i + 1]->smallest;
        covering_the_whole_range = false;
        inputs.resize(i + 1);
        break;
      }
    }
  }
  assert(output_path_id < static_cast<uint32_t>(ioptions_.db_paths.size()));
  Compaction* c = new Compaction(
      version, input_level, output_level,
      mutable_cf_options.MaxFileSizeForLevel(output_level),
      mutable_cf_options.MaxGrandParentOverlapBytes(input_level),
      output_path_id,
      GetCompressionType(ioptions_, output_level));

  c->inputs_[0].files = inputs;
  if (ExpandWhileOverlapping(c) == false) {
    delete c;
    Log(ioptions_.info_log,
        "[%s] Could not compact due to expansion failure.\n",
        version->cfd_->GetName().c_str());
    return nullptr;
  }

  SetupOtherInputs(mutable_cf_options, c);

  if (covering_the_whole_range) {
    *compaction_end = nullptr;
  }

  // These files that are to be manaully compacted do not trample
  // upon other files because manual compactions are processed when
  // the system has a max of 1 background compaction thread.
  c->MarkFilesBeingCompacted(true);

  // Is this compaction creating a file at the bottommost level
  c->SetupBottomMostLevel(true);

  c->is_manual_compaction_ = true;
  c->mutable_cf_options_ = mutable_cf_options;

  return c;
}

<<<<<<< HEAD
namespace {
bool HaveOverlappingKeyRanges(
    const Comparator* c,
    const SstFileMetaData& a, const SstFileMetaData& b) {
  if (c->Compare(a.smallestkey, b.smallestkey) >= 0) {
    if (c->Compare(a.smallestkey, b.largestkey) <= 0) {
      // b.smallestkey <= a.smallestkey <= b.largestkey
      return true;
    }
  } else if (c->Compare(a.largestkey, b.smallestkey) >= 0) {
    // a.smallestkey < b.smallestkey <= a.largestkey
    return true;
  }
  if (c->Compare(a.largestkey, b.largestkey) <= 0) {
    if (c->Compare(a.largestkey, b.smallestkey) >= 0) {
      // b.smallestkey <= a.largestkey <= b.largestkey
      return true;
    }
  } else if (c->Compare(a.smallestkey, b.largestkey) <= 0) {
    // a.smallestkey <= b.largestkey < a.largestkey
    return true;
  }
  return false;
}
}  // namespace

Status CompactionPicker::SanitizeCompactionInputFilesForAllLevels(
      std::set<uint64_t>* input_files,
      const ColumnFamilyMetaData& cf_meta,
      const int output_level) const {
  auto& levels = cf_meta.levels;
  auto comparator = icmp_->user_comparator();

  // the smallest and largest key of the current compaction input
  std::string smallestkey;
  std::string largestkey;
  // a flag for initializing smallest and largest key
  bool is_first = false;
  const int kNotFound = -1;

  for (int l = 0; l <= output_level; ++l) {
    auto& current_files = levels[l].files;
    int first_included = static_cast<int>(current_files.size());
    int last_included = kNotFound;
    // first, make sure all files being picked are in continuous order.
    for (size_t f = 0; f < current_files.size(); ++f) {
      if (input_files->find(current_files[f].file_number) !=
          input_files->end()) {
        first_included = std::min(first_included, static_cast<int>(f));
        last_included = std::max(last_included, static_cast<int>(f));
        if (is_first == false) {
          smallestkey = current_files[f].smallestkey;
          largestkey = current_files[f].largestkey;
          is_first = true;
        }
      }
    }
    if (last_included == kNotFound) {
      continue;
    }

    // include all files between the first and the last included ones.
    for (int f = first_included; f <= last_included; ++f) {
      if (current_files[f].being_compacted) {
        return Status::Aborted(
            "File " + std::to_string(current_files[f].file_number) +
            " that has overlapping key range with one of the compaction "
            " input file is currently being compacted.");
      }
      input_files->insert(current_files[f].file_number);
    }

    // update smallest and largest key
    if (l == 0) {
      for (int f = first_included; f <= last_included; ++f) {
        if (comparator->Compare(
            smallestkey, current_files[f].smallestkey) > 0) {
          smallestkey = current_files[f].smallestkey;
        }
        if (comparator->Compare(
            largestkey, current_files[f].largestkey) < 0) {
          largestkey = current_files[f].largestkey;
        }
      }
    } else {
      if (comparator->Compare(
          smallestkey, current_files[first_included].smallestkey) > 0) {
        smallestkey = current_files[first_included].smallestkey;
      }
      if (comparator->Compare(
          largestkey, current_files[last_included].largestkey) < 0) {
        largestkey = current_files[last_included].largestkey;
      }
    }

    SstFileMetaData super_file_meta(
        0, "", 0, 0, 0, 0,
        smallestkey,
        largestkey, false);

    // For all lower levels, include all overlapping files.
    for (int m = l + 1; m <= output_level; ++m) {
      for (auto& next_lv_file : levels[m].files) {
        if (HaveOverlappingKeyRanges(
            comparator, super_file_meta, next_lv_file)) {
          if (next_lv_file.being_compacted) {
            return Status::Aborted(
                "File " + std::to_string(next_lv_file.file_number) +
                " that has overlapping key range with one of the compaction "
                " input file is currently being compacted.");
          }
          input_files->insert(next_lv_file.file_number);
        }
      }
    }
  }
  return Status::OK();
}

Status CompactionPicker::SanitizeCompactionInputFiles(
    std::set<uint64_t>* input_files,
    const ColumnFamilyMetaData& cf_meta,
    const int output_level) const {
  assert(static_cast<int>(cf_meta.levels.size()) - 1 ==
         cf_meta.levels[cf_meta.levels.size() - 1].level);
  if (output_level >= static_cast<int>(cf_meta.levels.size())) {
    return Status::InvalidArgument(
        "Output level for column family " + cf_meta.name +
        " must between [0, " +
        std::to_string(cf_meta.levels[cf_meta.levels.size() - 1].level) +
        "].");
  }

  if (output_level > MaxOutputLevel()) {
    return Status::InvalidArgument(
        "Exceed the maximum output level defined by "
        "the current compaction algorithm --- " +
            std::to_string(MaxOutputLevel()));
  }

  if (output_level < 0 && output_level != kDeletionCompaction) {
    return Status::InvalidArgument(
        "Output level cannot be negative.");
  }

  if (input_files->size() == 0) {
    return Status::InvalidArgument(
        "A compaction must contain at least one file.");
  }

  Status s = SanitizeCompactionInputFilesForAllLevels(
      input_files, cf_meta, output_level);

  if (!s.ok()) {
    return s;
  }

  // for all input files, check whether the file number matches
  // any currently-existing files.
  for (auto file_num : *input_files) {
    bool found = false;
    for (auto level_meta : cf_meta.levels) {
      for (auto file_meta : level_meta.files) {
        if (file_num == file_meta.file_number) {
          if (file_meta.being_compacted) {
            return Status::Aborted(
                "Specified compaction input file " + std::to_string(file_num) +
                " is already being compacted.");
          }
          found = true;
          break;
        }
      }
      if (found) {
        break;
      }
    }
    if (!found) {
      return Status::InvalidArgument(
          "Specified compaction input file " + std::to_string(file_num) +
          " does not exist in column family " + cf_meta.name + ".");
    }
  }

  return Status::OK();
}

Compaction* CompactionPicker::FormCompaction(
      const CompactionOptions& compact_options,
      const autovector<CompactionInputFiles>& input_files,
      int output_level,
      Version* version) const {
  uint64_t max_grandparent_overlap_bytes = 0;
  if (output_level != kDeletionCompaction) {
      output_level + 1 < NumberLevels() ?
          MaxGrandParentOverlapBytes(output_level + 1) :
          std::numeric_limits<uint64_t>::max();
  }
  assert(input_files.size());
  auto c = new Compaction(version, input_files,
      input_files[0].level, output_level,
      max_grandparent_overlap_bytes, compact_options,
      (output_level == kDeletionCompaction));
  c->MarkFilesBeingCompacted(true);
  c->SetupBottomMostLevel((output_level == NumberLevels() - 1));
  return c;
}

Compaction* LevelCompactionPicker::PickCompaction(Version* version,
                                                  LogBuffer* log_buffer) {
=======
Compaction* LevelCompactionPicker::PickCompaction(
    const MutableCFOptions& mutable_cf_options,
    Version* version, LogBuffer* log_buffer) {
>>>>>>> 1d525891
  Compaction* c = nullptr;
  int level = -1;

  // Compute the compactions needed. It is better to do it here
  // and also in LogAndApply(), otherwise the values could be stale.
  std::vector<uint64_t> size_being_compacted(NumberLevels() - 1);
  SizeBeingCompacted(size_being_compacted);
  version->ComputeCompactionScore(mutable_cf_options, size_being_compacted);

  // We prefer compactions triggered by too much data in a level over
  // the compactions triggered by seeks.
  //
  // Find the compactions by size on all levels.
  for (int i = 0; i < NumberLevels() - 1; i++) {
    assert(i == 0 ||
           version->compaction_score_[i] <= version->compaction_score_[i - 1]);
    level = version->compaction_level_[i];
    if ((version->compaction_score_[i] >= 1)) {
      c = PickCompactionBySize(mutable_cf_options, version, level,
          version->compaction_score_[i]);
      if (c == nullptr || ExpandWhileOverlapping(c) == false) {
        delete c;
        c = nullptr;
      } else {
        break;
      }
    }
  }

  if (c == nullptr) {
    return nullptr;
  }

  // Two level 0 compaction won't run at the same time, so don't need to worry
  // about files on level 0 being compacted.
  if (level == 0) {
    assert(compactions_in_progress_[0].empty());
    InternalKey smallest, largest;
    GetRange(c->inputs_[0].files, &smallest, &largest);
    // Note that the next call will discard the file we placed in
    // c->inputs_[0] earlier and replace it with an overlapping set
    // which will include the picked file.
    c->inputs_[0].clear();
    c->input_version_->GetOverlappingInputs(0, &smallest, &largest,
                                            &c->inputs_[0].files);

    // If we include more L0 files in the same compaction run it can
    // cause the 'smallest' and 'largest' key to get extended to a
    // larger range. So, re-invoke GetRange to get the new key range
    GetRange(c->inputs_[0].files, &smallest, &largest);
    if (ParentRangeInCompaction(c->input_version_, &smallest, &largest, level,
                                &c->parent_index_)) {
      delete c;
      return nullptr;
    }
    assert(!c->inputs_[0].empty());
  }

  // Setup "level+1" files (inputs_[1])
  SetupOtherInputs(mutable_cf_options, c);

  // mark all the files that are being compacted
  c->MarkFilesBeingCompacted(true);

  // Is this compaction creating a file at the bottommost level
  c->SetupBottomMostLevel(false);

  // remember this currently undergoing compaction
  compactions_in_progress_[level].insert(c);

  c->mutable_cf_options_ = mutable_cf_options;
  return c;
}

Compaction* LevelCompactionPicker::PickCompactionBySize(
    const MutableCFOptions& mutable_cf_options,
    Version* version, int level, double score) {
  Compaction* c = nullptr;

  // level 0 files are overlapping. So we cannot pick more
  // than one concurrent compactions at this level. This
  // could be made better by looking at key-ranges that are
  // being compacted at level 0.
  if (level == 0 && compactions_in_progress_[level].size() == 1) {
    return nullptr;
  }

  assert(level >= 0);
  assert(level + 1 < NumberLevels());
  c = new Compaction(version, level, level + 1,
                     mutable_cf_options.MaxFileSizeForLevel(level + 1),
                     mutable_cf_options.MaxGrandParentOverlapBytes(level), 0,
                     GetCompressionType(ioptions_, level + 1));
  c->score_ = score;

  // Pick the largest file in this level that is not already
  // being compacted
  std::vector<int>& file_size = c->input_version_->files_by_size_[level];

  // record the first file that is not yet compacted
  int nextIndex = -1;

  for (unsigned int i = c->input_version_->next_file_to_compact_by_size_[level];
       i < file_size.size(); i++) {
    int index = file_size[i];
    FileMetaData* f = c->input_version_->files_[level][index];

    // Check to verify files are arranged in descending compensated size.
    assert((i == file_size.size() - 1) ||
           (i >= Version::number_of_files_to_sort_ - 1) ||
           (f->compensated_file_size >=
            c->input_version_->files_[level][file_size[i + 1]]->
                compensated_file_size));

    // do not pick a file to compact if it is being compacted
    // from n-1 level.
    if (f->being_compacted) {
      continue;
    }

    // remember the startIndex for the next call to PickCompaction
    if (nextIndex == -1) {
      nextIndex = i;
    }

    // Do not pick this file if its parents at level+1 are being compacted.
    // Maybe we can avoid redoing this work in SetupOtherInputs
    int parent_index = -1;
    if (ParentRangeInCompaction(c->input_version_, &f->smallest, &f->largest,
                                level, &parent_index)) {
      continue;
    }
    c->inputs_[0].files.push_back(f);
    c->base_index_ = index;
    c->parent_index_ = parent_index;
    break;
  }

  if (c->inputs_[0].empty()) {
    delete c;
    c = nullptr;
  }

  // store where to start the iteration in the next call to PickCompaction
  version->next_file_to_compact_by_size_[level] = nextIndex;

  return c;
}

// Universal style of compaction. Pick files that are contiguous in
// time-range to compact.
//
Compaction* UniversalCompactionPicker::PickCompaction(
    const MutableCFOptions& mutable_cf_options,
    Version* version, LogBuffer* log_buffer) {
  int level = 0;
  double score = version->compaction_score_[0];

  if ((version->files_[level].size() <
       (unsigned int)mutable_cf_options.level0_file_num_compaction_trigger)) {
    LogToBuffer(log_buffer, "[%s] Universal: nothing to do\n",
                version->cfd_->GetName().c_str());
    return nullptr;
  }
  Version::FileSummaryStorage tmp;
  LogToBuffer(log_buffer, 3072, "[%s] Universal: candidate files(%zu): %s\n",
              version->cfd_->GetName().c_str(), version->files_[level].size(),
              version->LevelFileSummary(&tmp, 0));

  // Check for size amplification first.
  Compaction* c;
  if ((c = PickCompactionUniversalSizeAmp(
          mutable_cf_options, version, score, log_buffer)) != nullptr) {
    LogToBuffer(log_buffer, "[%s] Universal: compacting for size amp\n",
                version->cfd_->GetName().c_str());
  } else {
    // Size amplification is within limits. Try reducing read
    // amplification while maintaining file size ratios.
    unsigned int ratio = ioptions_.compaction_options_universal.size_ratio;

    if ((c = PickCompactionUniversalReadAmp(
            mutable_cf_options, version, score, ratio,
            UINT_MAX, log_buffer)) != nullptr) {
      LogToBuffer(log_buffer, "[%s] Universal: compacting for size ratio\n",
                  version->cfd_->GetName().c_str());
    } else {
      // Size amplification and file size ratios are within configured limits.
      // If max read amplification is exceeding configured limits, then force
      // compaction without looking at filesize ratios and try to reduce
      // the number of files to fewer than level0_file_num_compaction_trigger.
      unsigned int num_files = version->files_[level].size() -
          mutable_cf_options.level0_file_num_compaction_trigger;
      if ((c = PickCompactionUniversalReadAmp(
               mutable_cf_options, version, score, UINT_MAX,
               num_files, log_buffer)) != nullptr) {
        LogToBuffer(log_buffer, "[%s] Universal: compacting for file num\n",
                    version->cfd_->GetName().c_str());
      }
    }
  }
  if (c == nullptr) {
    return nullptr;
  }
  assert(c->inputs_[0].size() > 1);

  // validate that all the chosen files are non overlapping in time
  FileMetaData* newerfile __attribute__((unused)) = nullptr;
  for (unsigned int i = 0; i < c->inputs_[0].size(); i++) {
    FileMetaData* f = c->inputs_[0][i];
    assert (f->smallest_seqno <= f->largest_seqno);
    assert(newerfile == nullptr ||
           newerfile->smallest_seqno > f->largest_seqno);
    newerfile = f;
  }

  // Is the earliest file part of this compaction?
  FileMetaData* last_file = c->input_version_->files_[level].back();
  c->bottommost_level_ = c->inputs_[0].files.back() == last_file;

  // update statistics
  MeasureTime(ioptions_.statistics,
              NUM_FILES_IN_SINGLE_COMPACTION, c->inputs_[0].size());

  // mark all the files that are being compacted
  c->MarkFilesBeingCompacted(true);

  // remember this currently undergoing compaction
  compactions_in_progress_[level].insert(c);

  // Record whether this compaction includes all sst files.
  // For now, it is only relevant in universal compaction mode.
  c->is_full_compaction_ =
      (c->inputs_[0].size() == c->input_version_->files_[0].size());

  c->mutable_cf_options_ = mutable_cf_options;
  return c;
}

uint32_t UniversalCompactionPicker::GetPathId(
    const ImmutableCFOptions& ioptions, uint64_t file_size) {
  // Two conditions need to be satisfied:
  // (1) the target path needs to be able to hold the file's size
  // (2) Total size left in this and previous paths need to be not
  //     smaller than expected future file size before this new file is
  //     compacted, which is estimated based on size_ratio.
  // For example, if now we are compacting files of size (1, 1, 2, 4, 8),
  // we will make sure the target file, probably with size of 16, will be
  // placed in a path so that eventually when new files are generated and
  // compacted to (1, 1, 2, 4, 8, 16), all those files can be stored in or
  // before the path we chose.
  //
  // TODO(sdong): now the case of multiple column families is not
  // considered in this algorithm. So the target size can be violated in
  // that case. We need to improve it.
  uint64_t accumulated_size = 0;
  uint64_t future_size = file_size *
    (100 - ioptions.compaction_options_universal.size_ratio) / 100;
  uint32_t p = 0;
  for (; p < ioptions.db_paths.size() - 1; p++) {
    uint64_t target_size = ioptions.db_paths[p].target_size;
    if (target_size > file_size &&
        accumulated_size + (target_size - file_size) > future_size) {
      return p;
    }
    accumulated_size += target_size;
  }
  return p;
}

//
// Consider compaction files based on their size differences with
// the next file in time order.
//
Compaction* UniversalCompactionPicker::PickCompactionUniversalReadAmp(
    const MutableCFOptions& mutable_cf_options, Version* version,
    double score, unsigned int ratio,
    unsigned int max_number_of_files_to_compact, LogBuffer* log_buffer) {
  int level = 0;

  unsigned int min_merge_width =
    ioptions_.compaction_options_universal.min_merge_width;
  unsigned int max_merge_width =
    ioptions_.compaction_options_universal.max_merge_width;

  // The files are sorted from newest first to oldest last.
  const auto& files = version->files_[level];

  FileMetaData* f = nullptr;
  bool done = false;
  int start_index = 0;
  unsigned int candidate_count = 0;

  unsigned int max_files_to_compact = std::min(max_merge_width,
                                       max_number_of_files_to_compact);
  min_merge_width = std::max(min_merge_width, 2U);

  // Considers a candidate file only if it is smaller than the
  // total size accumulated so far.
  for (unsigned int loop = 0; loop < files.size(); loop++) {

    candidate_count = 0;

    // Skip files that are already being compacted
    for (f = nullptr; loop < files.size(); loop++) {
      f = files[loop];

      if (!f->being_compacted) {
        candidate_count = 1;
        break;
      }
      LogToBuffer(log_buffer, "[%s] Universal: file %" PRIu64
                              "[%d] being compacted, skipping",
                  version->cfd_->GetName().c_str(), f->fd.GetNumber(), loop);
      f = nullptr;
    }

    // This file is not being compacted. Consider it as the
    // first candidate to be compacted.
    uint64_t candidate_size =  f != nullptr? f->compensated_file_size : 0;
    if (f != nullptr) {
      char file_num_buf[kFormatFileNumberBufSize];
      FormatFileNumber(f->fd.GetNumber(), f->fd.GetPathId(), file_num_buf,
                       sizeof(file_num_buf));
      LogToBuffer(log_buffer, "[%s] Universal: Possible candidate file %s[%d].",
                  version->cfd_->GetName().c_str(), file_num_buf, loop);
    }

    // Check if the suceeding files need compaction.
    for (unsigned int i = loop + 1;
         candidate_count < max_files_to_compact && i < files.size(); i++) {
      FileMetaData* f = files[i];
      if (f->being_compacted) {
        break;
      }
      // Pick files if the total/last candidate file size (increased by the
      // specified ratio) is still larger than the next candidate file.
      // candidate_size is the total size of files picked so far with the
      // default kCompactionStopStyleTotalSize; with
      // kCompactionStopStyleSimilarSize, it's simply the size of the last
      // picked file.
      double sz = candidate_size * (100.0 + ratio) / 100.0;
      if (sz < static_cast<double>(f->fd.GetFileSize())) {
        break;
      }
      if (ioptions_.compaction_options_universal.stop_style ==
          kCompactionStopStyleSimilarSize) {
        // Similar-size stopping rule: also check the last picked file isn't
        // far larger than the next candidate file.
        sz = (f->fd.GetFileSize() * (100.0 + ratio)) / 100.0;
        if (sz < static_cast<double>(candidate_size)) {
          // If the small file we've encountered begins a run of similar-size
          // files, we'll pick them up on a future iteration of the outer
          // loop. If it's some lonely straggler, it'll eventually get picked
          // by the last-resort read amp strategy which disregards size ratios.
          break;
        }
        candidate_size = f->compensated_file_size;
      } else { // default kCompactionStopStyleTotalSize
        candidate_size += f->compensated_file_size;
      }
      candidate_count++;
    }

    // Found a series of consecutive files that need compaction.
    if (candidate_count >= (unsigned int)min_merge_width) {
      start_index = loop;
      done = true;
      break;
    } else {
      for (unsigned int i = loop;
           i < loop + candidate_count && i < files.size(); i++) {
        FileMetaData* f = files[i];
        LogToBuffer(log_buffer, "[%s] Universal: Skipping file %" PRIu64
                                "[%d] with size %" PRIu64
                                " (compensated size %" PRIu64 ") %d\n",
                    version->cfd_->GetName().c_str(), f->fd.GetNumber(), i,
                    f->fd.GetFileSize(), f->compensated_file_size,
                    f->being_compacted);
      }
    }
  }
  if (!done || candidate_count <= 1) {
    return nullptr;
  }
  unsigned int first_index_after = start_index + candidate_count;
  // Compression is enabled if files compacted earlier already reached
  // size ratio of compression.
  bool enable_compression = true;
  int ratio_to_compress =
      ioptions_.compaction_options_universal.compression_size_percent;
  if (ratio_to_compress >= 0) {
    uint64_t total_size = version->NumLevelBytes(level);
    uint64_t older_file_size = 0;
    for (unsigned int i = files.size() - 1;
         i >= first_index_after; i--) {
      older_file_size += files[i]->fd.GetFileSize();
      if (older_file_size * 100L >= total_size * (long) ratio_to_compress) {
        enable_compression = false;
        break;
      }
    }
  }

  uint64_t estimated_total_size = 0;
  for (unsigned int i = 0; i < first_index_after; i++) {
    estimated_total_size += files[i]->fd.GetFileSize();
  }
  uint32_t path_id = GetPathId(ioptions_, estimated_total_size);

  Compaction* c = new Compaction(
      version, level, level, mutable_cf_options.MaxFileSizeForLevel(level),
      LLONG_MAX, path_id, GetCompressionType(ioptions_, level,
      enable_compression));
  c->score_ = score;

  for (unsigned int i = start_index; i < first_index_after; i++) {
    FileMetaData* f = c->input_version_->files_[level][i];
    c->inputs_[0].files.push_back(f);
    char file_num_buf[kFormatFileNumberBufSize];
    FormatFileNumber(f->fd.GetNumber(), f->fd.GetPathId(), file_num_buf,
                     sizeof(file_num_buf));
    LogToBuffer(log_buffer,
                "[%s] Universal: Picking file %s[%d] "
                "with size %" PRIu64 " (compensated size %" PRIu64 ")\n",
                version->cfd_->GetName().c_str(), file_num_buf, i,
                f->fd.GetFileSize(), f->compensated_file_size);
  }
  return c;
}

// Look at overall size amplification. If size amplification
// exceeeds the configured value, then do a compaction
// of the candidate files all the way upto the earliest
// base file (overrides configured values of file-size ratios,
// min_merge_width and max_merge_width).
//
Compaction* UniversalCompactionPicker::PickCompactionUniversalSizeAmp(
    const MutableCFOptions& mutable_cf_options, Version* version,
    double score, LogBuffer* log_buffer) {
  int level = 0;

  // percentage flexibilty while reducing size amplification
  uint64_t ratio = ioptions_.compaction_options_universal.
                     max_size_amplification_percent;

  // The files are sorted from newest first to oldest last.
  const auto& files = version->files_[level];

  unsigned int candidate_count = 0;
  uint64_t candidate_size = 0;
  unsigned int start_index = 0;
  FileMetaData* f = nullptr;

  // Skip files that are already being compacted
  for (unsigned int loop = 0; loop < files.size() - 1; loop++) {
    f = files[loop];
    if (!f->being_compacted) {
      start_index = loop;         // Consider this as the first candidate.
      break;
    }
    char file_num_buf[kFormatFileNumberBufSize];
    FormatFileNumber(f->fd.GetNumber(), f->fd.GetPathId(), file_num_buf,
                     sizeof(file_num_buf));
    LogToBuffer(log_buffer, "[%s] Universal: skipping file %s[%d] compacted %s",
                version->cfd_->GetName().c_str(), file_num_buf, loop,
                " cannot be a candidate to reduce size amp.\n");
    f = nullptr;
  }
  if (f == nullptr) {
    return nullptr;             // no candidate files
  }

  char file_num_buf[kFormatFileNumberBufSize];
  FormatFileNumber(f->fd.GetNumber(), f->fd.GetPathId(), file_num_buf,
                   sizeof(file_num_buf));
  LogToBuffer(log_buffer, "[%s] Universal: First candidate file %s[%d] %s",
              version->cfd_->GetName().c_str(), file_num_buf, start_index,
              " to reduce size amp.\n");

  // keep adding up all the remaining files
  for (unsigned int loop = start_index; loop < files.size() - 1; loop++) {
    f = files[loop];
    if (f->being_compacted) {
      char file_num_buf[kFormatFileNumberBufSize];
      FormatFileNumber(f->fd.GetNumber(), f->fd.GetPathId(), file_num_buf,
                       sizeof(file_num_buf));
      LogToBuffer(
          log_buffer, "[%s] Universal: Possible candidate file %s[%d] %s.",
          version->cfd_->GetName().c_str(), file_num_buf, loop,
          " is already being compacted. No size amp reduction possible.\n");
      return nullptr;
    }
    candidate_size += f->compensated_file_size;
    candidate_count++;
  }
  if (candidate_count == 0) {
    return nullptr;
  }

  // size of earliest file
  uint64_t earliest_file_size = files.back()->fd.GetFileSize();

  // size amplification = percentage of additional size
  if (candidate_size * 100 < ratio * earliest_file_size) {
    LogToBuffer(
        log_buffer,
        "[%s] Universal: size amp not needed. newer-files-total-size %" PRIu64
        "earliest-file-size %" PRIu64,
        version->cfd_->GetName().c_str(), candidate_size, earliest_file_size);
    return nullptr;
  } else {
    LogToBuffer(
        log_buffer,
        "[%s] Universal: size amp needed. newer-files-total-size %" PRIu64
        "earliest-file-size %" PRIu64,
        version->cfd_->GetName().c_str(), candidate_size, earliest_file_size);
  }
  assert(start_index < files.size() - 1);

  // Estimate total file size
  uint64_t estimated_total_size = 0;
  for (unsigned int loop = start_index; loop < files.size(); loop++) {
    estimated_total_size += files[loop]->fd.GetFileSize();
  }
  uint32_t path_id = GetPathId(ioptions_, estimated_total_size);

  // create a compaction request
  // We always compact all the files, so always compress.
  Compaction* c =
      new Compaction(version, level, level,
                     mutable_cf_options.MaxFileSizeForLevel(level),
                     LLONG_MAX, path_id, GetCompressionType(ioptions_, level));
  c->score_ = score;
  for (unsigned int loop = start_index; loop < files.size(); loop++) {
    f = c->input_version_->files_[level][loop];
    c->inputs_[0].files.push_back(f);
    LogToBuffer(log_buffer,
        "[%s] Universal: size amp picking file %" PRIu64 "[%d] "
        "with size %" PRIu64 " (compensated size %" PRIu64 ")",
        version->cfd_->GetName().c_str(),
        f->fd.GetNumber(), loop,
        f->fd.GetFileSize(), f->compensated_file_size);
  }
  return c;
}

Compaction* FIFOCompactionPicker::PickCompaction(
    const MutableCFOptions& mutable_cf_options,
    Version* version, LogBuffer* log_buffer) {
  assert(version->NumberLevels() == 1);
  uint64_t total_size = 0;
  for (const auto& file : version->files_[0]) {
    total_size += file->compensated_file_size;
  }

  if (total_size <= ioptions_.compaction_options_fifo.max_table_files_size ||
      version->files_[0].size() == 0) {
    // total size not exceeded
    LogToBuffer(log_buffer,
                "[%s] FIFO compaction: nothing to do. Total size %" PRIu64
                ", max size %" PRIu64 "\n",
                version->cfd_->GetName().c_str(), total_size,
                ioptions_.compaction_options_fifo.max_table_files_size);
    return nullptr;
  }

  if (compactions_in_progress_[0].size() > 0) {
    LogToBuffer(log_buffer,
                "[%s] FIFO compaction: Already executing compaction. No need "
                "to run parallel compactions since compactions are very fast",
                version->cfd_->GetName().c_str());
    return nullptr;
  }

  Compaction* c = new Compaction(version, 0, 0, 0, 0, 0, kNoCompression, false,
                                 true /* is deletion compaction */);
  // delete old files (FIFO)
  for (auto ritr = version->files_[0].rbegin();
       ritr != version->files_[0].rend(); ++ritr) {
    auto f = *ritr;
    total_size -= f->compensated_file_size;
    c->inputs_[0].files.push_back(f);
    char tmp_fsize[16];
    AppendHumanBytes(f->fd.GetFileSize(), tmp_fsize, sizeof(tmp_fsize));
    LogToBuffer(log_buffer, "[%s] FIFO compaction: picking file %" PRIu64
                            " with size %s for deletion",
                version->cfd_->GetName().c_str(), f->fd.GetNumber(), tmp_fsize);
    if (total_size <= ioptions_.compaction_options_fifo.max_table_files_size) {
      break;
    }
  }

  c->MarkFilesBeingCompacted(true);
  compactions_in_progress_[0].insert(c);
  c->mutable_cf_options_ = mutable_cf_options;
  return c;
}

Compaction* FIFOCompactionPicker::CompactRange(
    const MutableCFOptions& mutable_cf_options,
    Version* version, int input_level, int output_level,
    uint32_t output_path_id, const InternalKey* begin, const InternalKey* end,
    InternalKey** compaction_end) {
  assert(input_level == 0);
  assert(output_level == 0);
  *compaction_end = nullptr;
  LogBuffer log_buffer(InfoLogLevel::INFO_LEVEL, ioptions_.info_log);
  Compaction* c = PickCompaction(mutable_cf_options, version, &log_buffer);
  if (c != nullptr) {
    assert(output_path_id < static_cast<uint32_t>(ioptions_.db_paths.size()));
    c->output_path_id_ = output_path_id;
  }
  log_buffer.FlushBufferToLog();
  return c;
}

Compaction* PluggableCompactionPicker::PickCompaction(
      Version* version, LogBuffer* log_buffer) {
  assert(version);
  if (compactor_ == nullptr) {
    return nullptr;
  }

  ColumnFamilyMetaData cf_meta;
  std::vector<uint64_t> input_file_numbers;
  int output_level;
  version->GetColumnFamilyMetaData(&cf_meta, *options_);
  Status s = compactor_->PickCompaction(
      &input_file_numbers, &output_level, cf_meta);
  if (!s.ok() || input_file_numbers.size() == 0U) {
    return nullptr;
  }

  std::set<uint64_t> input_set(
      input_file_numbers.begin(), input_file_numbers.end());

  s = SanitizeCompactionInputFiles(
      &input_set, cf_meta, output_level);
  if (!s.ok()) {
    return nullptr;
  }

  // TODO(yhchiang): may need to add CompactionOptions to
  // PickCompaction.
  CompactionOptions compact_options;
  autovector<CompactionInputFiles> input_files;
  s = GetCompactionInputsFromFileNumbers(
      &input_files, &input_set, version, compact_options);
  if (!s.ok() || input_files.size() == 0U) {
    return nullptr;
  }

  return FormCompaction(
      compact_options, input_files,
      output_level, version);
}

Compaction* PluggableCompactionPicker::CompactRange(
    Version* version, int input_level,
    int output_level, uint32_t output_path_id,
    const InternalKey* begin,
    const InternalKey* end,
    InternalKey** compaction_end) {
  assert(version);
  if (compactor_ == nullptr) {
    return nullptr;
  }

  ColumnFamilyMetaData cf_meta;
  std::vector<uint64_t> input_file_numbers;
  version->GetColumnFamilyMetaData(&cf_meta, *options_);
  Status s = compactor_->PickCompactionByRange(
      &input_file_numbers, cf_meta, input_level, output_level);
  if (!s.ok()) {
    return nullptr;
  }

  std::set<uint64_t> input_set(
      input_file_numbers.begin(), input_file_numbers.end());
  s = SanitizeCompactionInputFiles(
      &input_set, cf_meta, output_level);
  if (!s.ok()) {
    return nullptr;
  }

  // TODO(yhchiang): may need to add CompactionOptions to
  // CompactRange().
  CompactionOptions compact_options;
  autovector<CompactionInputFiles> input_files;
  s = GetCompactionInputsFromFileNumbers(
      &input_files, &input_set, version, compact_options);
  if (!s.ok() || input_files.size() == 0U) {
    return nullptr;
  }

  return FormCompaction(
      compact_options, input_files,
      output_level, version);
}


}  // namespace rocksdb<|MERGE_RESOLUTION|>--- conflicted
+++ resolved
@@ -91,27 +91,6 @@
   if (!status.ok()) {
     c->ResetNextCompactionIndex();
   }
-}
-
-<<<<<<< HEAD
-uint64_t CompactionPicker::MaxFileSizeForLevel(int level) const {
-  assert(level >= 0);
-  assert(level < NumberLevels());
-  return max_file_size_[level];
-}
-
-uint64_t CompactionPicker::MaxGrandParentOverlapBytes(int level) const {
-  uint64_t result = MaxFileSizeForLevel(level);
-  result *= options_->max_grandparent_overlap_factor;
-  return result;
-}
-
-double CompactionPicker::MaxBytesForLevel(int level) const {
-  // Note: the result for level zero is not really used since we set
-  // the level-0 compaction threshold based on number of files.
-  assert(level >= 0);
-  assert(level < NumberLevels());
-  return level_max_bytes_[level];
 }
 
 Status CompactionPicker::GetCompactionInputsFromFileNumbers(
@@ -163,8 +142,6 @@
 }
 
 
-=======
->>>>>>> 1d525891
 void CompactionPicker::GetRange(const std::vector<FileMetaData*>& inputs,
                                 InternalKey* smallest, InternalKey* largest) {
   assert(!inputs.empty());
@@ -429,7 +406,6 @@
   return c;
 }
 
-<<<<<<< HEAD
 namespace {
 bool HaveOverlappingKeyRanges(
     const Comparator* c,
@@ -620,12 +596,12 @@
 Compaction* CompactionPicker::FormCompaction(
       const CompactionOptions& compact_options,
       const autovector<CompactionInputFiles>& input_files,
-      int output_level,
-      Version* version) const {
+      int output_level, Version* version,
+      const MutableCFOptions& mutable_cf_options) const {
   uint64_t max_grandparent_overlap_bytes = 0;
   if (output_level != kDeletionCompaction) {
       output_level + 1 < NumberLevels() ?
-          MaxGrandParentOverlapBytes(output_level + 1) :
+          mutable_cf_options.MaxGrandParentOverlapBytes(output_level + 1) :
           std::numeric_limits<uint64_t>::max();
   }
   assert(input_files.size());
@@ -635,16 +611,13 @@
       (output_level == kDeletionCompaction));
   c->MarkFilesBeingCompacted(true);
   c->SetupBottomMostLevel((output_level == NumberLevels() - 1));
+  c->mutable_cf_options_ = mutable_cf_options;
   return c;
 }
 
-Compaction* LevelCompactionPicker::PickCompaction(Version* version,
-                                                  LogBuffer* log_buffer) {
-=======
 Compaction* LevelCompactionPicker::PickCompaction(
     const MutableCFOptions& mutable_cf_options,
     Version* version, LogBuffer* log_buffer) {
->>>>>>> 1d525891
   Compaction* c = nullptr;
   int level = -1;
 
@@ -1262,6 +1235,7 @@
 }
 
 Compaction* PluggableCompactionPicker::PickCompaction(
+      const MutableCFOptions& mutable_cf_options,
       Version* version, LogBuffer* log_buffer) {
   assert(version);
   if (compactor_ == nullptr) {
@@ -1271,7 +1245,7 @@
   ColumnFamilyMetaData cf_meta;
   std::vector<uint64_t> input_file_numbers;
   int output_level;
-  version->GetColumnFamilyMetaData(&cf_meta, *options_);
+  version->GetColumnFamilyMetaData(&cf_meta, ioptions_);
   Status s = compactor_->PickCompaction(
       &input_file_numbers, &output_level, cf_meta);
   if (!s.ok() || input_file_numbers.size() == 0U) {
@@ -1299,10 +1273,11 @@
 
   return FormCompaction(
       compact_options, input_files,
-      output_level, version);
+      output_level, version, mutable_cf_options);
 }
 
 Compaction* PluggableCompactionPicker::CompactRange(
+    const MutableCFOptions& mutable_cf_options,
     Version* version, int input_level,
     int output_level, uint32_t output_path_id,
     const InternalKey* begin,
@@ -1315,7 +1290,7 @@
 
   ColumnFamilyMetaData cf_meta;
   std::vector<uint64_t> input_file_numbers;
-  version->GetColumnFamilyMetaData(&cf_meta, *options_);
+  version->GetColumnFamilyMetaData(&cf_meta, ioptions_);
   Status s = compactor_->PickCompactionByRange(
       &input_file_numbers, cf_meta, input_level, output_level);
   if (!s.ok()) {
@@ -1342,7 +1317,7 @@
 
   return FormCompaction(
       compact_options, input_files,
-      output_level, version);
+      output_level, version, mutable_cf_options);
 }
 
 
