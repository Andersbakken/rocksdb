--- conflicted
+++ resolved
@@ -126,7 +126,6 @@
                               bool reduce_level = false, int target_level = -1,
                               uint32_t target_path_id = 0);
 
-<<<<<<< HEAD
   using DB::CompactFiles;
   virtual Status CompactFiles(
       const CompactionOptions& compact_options,
@@ -154,11 +153,10 @@
       const std::string& cf_name,
       const std::vector<uint64_t>& input_file_numbers,
       const int output_level, const int output_path_id = -1);
-=======
+
   using DB::SetOptions;
   bool SetOptions(ColumnFamilyHandle* column_family,
       const std::unordered_map<std::string, std::string>& options_map);
->>>>>>> 1d525891
 
   using DB::NumberLevels;
   virtual int NumberLevels(ColumnFamilyHandle* column_family);
@@ -270,7 +268,6 @@
 
   Status TEST_ReadFirstLine(const std::string& fname, SequenceNumber* sequence);
 
-<<<<<<< HEAD
   static void TEST_SetCompactorFactory(CompactorFactory* factory) {
     compactor_factory_.reset(factory);
   }
@@ -278,8 +275,7 @@
   static CompactorFactory* TEST_GetCompactorFactory() {
     return compactor_factory_.get();
   }
-#endif  // ROCKSDB_LITE
-=======
+
   void TEST_LockMutex();
 
   void TEST_UnlockMutex();
@@ -291,7 +287,6 @@
   // pass the pointer that you got from TEST_BeginWrite()
   void TEST_EndWrite(void* w);
 #endif  // NDEBUG
->>>>>>> 1d525891
 
   // Structure to store information for candidate files to delete.
   struct CandidateFileInfo {
